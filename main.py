from itertools import chain
import pygame
import numpy as np
import settings

from absolute_distance_team import AbsoluteDistanceTeam
from energy_bidding_team import EnergyBiddingTeam
from two_targets_distance_team import TwoTargetsTeam
from target import Target
import ground
import utils
import copy

screen, font = None, None
if settings.USE_GUI:
    pygame.init()
    screen = pygame.display.set_mode(
        size=settings.SCREEN_RESOLUTION,
        flags=pygame.SRCALPHA
    )
    font = pygame.font.SysFont(None, 24)

for _ in range(settings.BATCH_SIZE):
    clock = pygame.time.Clock()
    running = True
    dt = 0
    total_time = 0
    fov_radius = 150

    plane_1_data = settings.PLANE_I_16_FALANGIST
    plane_2_data = settings.PLANE_I_16_REPUBLICAN

    floor = ground.Ground(
        height=settings.GROUND["HEIGHT"],
        elevation=settings.GROUND["ELEVATION"],
        coll_elevation=settings.GROUND["COLL_ELEVATION"],
    )
    if settings.USE_GUI:
        floor = ground.Ground(
            height=settings.GROUND["HEIGHT"], 
            elevation=settings.GROUND["ELEVATION"],
            coll_elevation=settings.GROUND["COLL_ELEVATION"],
            sprite=settings.GROUND["SPRITE"],
            resolution=settings.SCREEN_RESOLUTION
        )

        pygame.mixer.music.load("assets/Arise, Great Country!.mp3")
        pygame.mixer.music.play(-1)
        flip = pygame.mixer.Sound(
            "assets/Flip de beer intro-[AudioTrimmer.com].mp3"
        )
        background = pygame.image.load("assets/background.png")
        background = pygame.transform.scale(
            background,
            settings.SCREEN_RESOLUTION
        )

    targets = []

    targets = utils.create_targets(targets, floor.coll_elevation)
    targetscoords = np.array([target.coords for target in targets])

    team1 = TwoTargetsTeam(
        copy.deepcopy(targetscoords),
        2, 
        settings.PLANE_I_16_REPUBLICAN, 
        0
    )

<<<<<<< HEAD
    team2 = TwoTargetsTeam(
        copy.deepcopy(targetscoords),
        2, 
        settings.PLANE_I_16_FALANGIST, 
        1
    )

    teams = [team1, team2]
    agents_all = list(chain(*[team.agents for team in teams]))

    while running and total_time <= settings.SIMULATION_RUNTIME:
        if len(targets) == 0 or len(agents_all) == 0:
            running = False
        if settings.USE_GUI:
            for event in pygame.event.get():
                if event.type == pygame.QUIT:
                    running = False
                
            screen.fill("white")
        
        for team in teams:
            fov_list = [
                utils.check_surround(
                    agent, 
                    targets, 
                    agents_all, 
                    fov_radius
                ) for agent in team.agents
            ]

            team.assign_targets()
            team.calculate_team_score()
            for x, agent in enumerate(team.agents):
                agent_target = Target(floor.coll_elevation, settings.TARGET["SPRITE"])
                agent_target.coords = np.array(agent.target)
                if agent.target is not None:
                    if utils.check_surround(agent, [agent_target], [], fov_radius) != []:
                        if np.append(agent.target, 1).tolist() not in utils.check_surround(agent, targets, [], fov_radius):
                            indices_to_remove = np.where(np.all(team.targets == agent.target, axis=1))
                            team.targets = np.delete(team.targets, indices_to_remove, axis=0)
                agent.tick(dt, np.array(fov_list[x]))

            utils.hit_detection_agents(agents_all)
           
=======
targets = []

targets = utils.create_targets(targets, floor.coll_elevation)
targetscoords = np.array([target.coords for target in targets])

team1 = EnergyBiddingTeam(
    copy.deepcopy(targetscoords),
    2, 
    settings.PLANE_I_16_REPUBLICAN,
    0
)

team2 = EnergyBiddingTeam(
    copy.deepcopy(targetscoords),
    2,
    settings.PLANE_I_16_FALANGIST,
    1
)

teams = [team1, team2]
for team in teams:
    print(team)
    
agents_all = list(chain(*[team.agents for team in teams]))

while running and total_time <= settings.SIMULATION_RUNTIME:
    
    if settings.USE_GUI:
        for event in pygame.event.get():
            if event.type == pygame.QUIT:
                running = False
            
        screen.fill("white")
    
    for team in teams:
        fov_list = [
            utils.check_surround(
                agent,
                targets,
                agents_all,
                fov_radius
            ) for agent in team.agents
        ]

        team.assign_targets()
        for x, agent in enumerate(team.agents):
            agent_target = Target(floor.coll_elevation, settings.TARGET["SPRITE"])
            agent_target.coords = np.array(agent.target)
            if agent.target is not None:
                if utils.check_surround(agent, [agent_target], [], fov_radius) != []:
                    if np.append(agent.target, 1).tolist() not in utils.check_surround(agent, targets, [], fov_radius):
                        indices_to_remove = np.where(np.all(team.targets == agent.target, axis=1))
                        team.targets = np.delete(team.targets, indices_to_remove, axis=0)
            agent.tick(dt, np.array(fov_list[x]))

        utils.hit_detection_agents(agents_all)

    if settings.USE_GUI:
        screen.blit(background, (0, 0))
        
        for team in teams:
            for agent in team.agents:
                screen.blit(agent.rot_sprite, agent.rot_rect)
        screen.blit(floor.sprite, [0, floor.elevation])

        utils.display_targets(targets, screen)
        for team in teams:
            utils.display_projectiles(team.agents, screen)

        dead_agents = []

        for team in teams:
>>>>>>> 9778ece1
            for agent in team.agents:
                dead_agents.append(utils.hit_detection_and_move_projectiles(
                        targets,
                        agents_all,
                        agent,
                        dt
                    )
                )
                
                if utils.hit_collision_agents(targets, agent) or \
                        agent.rot_rect.bottom >= floor.coll_elevation:
                    team.agents.remove(agent)

<<<<<<< HEAD
        if settings.USE_GUI:
            screen.blit(background, (0, 0))
            
            for team in teams:
                for agent in team.agents:
                    screen.blit(agent.rot_sprite, agent.rot_rect)
            screen.blit(floor.sprite, [0, floor.elevation])
=======
        for team in teams:
            team.agents = [
                agent for agent in team.agents if agent not in dead_agents
            ]

        # Update display with current information
        pygame.display.flip()
>>>>>>> 9778ece1

            utils.display_targets(targets, screen)
            for team in teams:
                utils.display_projectiles(team.agents, screen)    
            # Update display with current information
            pygame.display.flip()

        dt = clock.tick(settings.FPS) / 1000
        total_time += dt

    if settings.USE_GUI:
        screen.fill((255, 255, 255))
        gameover = pygame.image.load("assets/gameover.png")
        r = gameover.get_rect()
        r.centerx = screen.get_width() / 2
        r.centery = screen.get_height() / 2
        screen.blit(gameover, r)

        explosion = pygame.transform.scale(
            pygame.image.load("assets/explosion2.png"),
            (64, 64)
        )
        explosion_rect = explosion.get_rect()
        explosion_rect.centerx = agents_all[0].rot_rect.centerx # NOTE: THIS SHOULDNT BE THE FIRST AGENT BUT THE ONE EXPLODING.
        explosion_rect.bottom = agents_all[0].rot_rect.bottom
        screen.blit(explosion, explosion_rect)
        screen.blit(source=floor.sprite, dest=[0, floor.elevation])

        # Update display with current information
        pygame.display.flip()

        # Let the user enjoy the gameover screen for a second
        pygame.time.wait(2000)
    else:
        print("run finished")
        for x, team in enumerate(teams):
            print(f"Team {x} has hit {team.team_score} targets.")
            for agent in team.agents:
                print(f"Agent has hit {agent.score} targets.")
pygame.quit()
<|MERGE_RESOLUTION|>--- conflicted
+++ resolved
@@ -60,18 +60,17 @@
     targets = utils.create_targets(targets, floor.coll_elevation)
     targetscoords = np.array([target.coords for target in targets])
 
-    team1 = TwoTargetsTeam(
+    team1 = EnergyBiddingTeam(
         copy.deepcopy(targetscoords),
         2, 
-        settings.PLANE_I_16_REPUBLICAN, 
+        settings.PLANE_I_16_REPUBLICAN,
         0
     )
 
-<<<<<<< HEAD
-    team2 = TwoTargetsTeam(
+    team2 = EnergyBiddingTeam(
         copy.deepcopy(targetscoords),
-        2, 
-        settings.PLANE_I_16_FALANGIST, 
+        2,
+        settings.PLANE_I_16_FALANGIST,
         1
     )
 
@@ -99,7 +98,7 @@
             ]
 
             team.assign_targets()
-            team.calculate_team_score()
+            team.calculate_score()
             for x, agent in enumerate(team.agents):
                 agent_target = Target(floor.coll_elevation, settings.TARGET["SPRITE"])
                 agent_target.coords = np.array(agent.target)
@@ -110,82 +109,10 @@
                             team.targets = np.delete(team.targets, indices_to_remove, axis=0)
                 agent.tick(dt, np.array(fov_list[x]))
 
-            utils.hit_detection_agents(agents_all)
-           
-=======
-targets = []
-
-targets = utils.create_targets(targets, floor.coll_elevation)
-targetscoords = np.array([target.coords for target in targets])
-
-team1 = EnergyBiddingTeam(
-    copy.deepcopy(targetscoords),
-    2, 
-    settings.PLANE_I_16_REPUBLICAN,
-    0
-)
-
-team2 = EnergyBiddingTeam(
-    copy.deepcopy(targetscoords),
-    2,
-    settings.PLANE_I_16_FALANGIST,
-    1
-)
-
-teams = [team1, team2]
-for team in teams:
-    print(team)
-    
-agents_all = list(chain(*[team.agents for team in teams]))
-
-while running and total_time <= settings.SIMULATION_RUNTIME:
-    
-    if settings.USE_GUI:
-        for event in pygame.event.get():
-            if event.type == pygame.QUIT:
-                running = False
-            
-        screen.fill("white")
-    
-    for team in teams:
-        fov_list = [
-            utils.check_surround(
-                agent,
-                targets,
-                agents_all,
-                fov_radius
-            ) for agent in team.agents
-        ]
-
-        team.assign_targets()
-        for x, agent in enumerate(team.agents):
-            agent_target = Target(floor.coll_elevation, settings.TARGET["SPRITE"])
-            agent_target.coords = np.array(agent.target)
-            if agent.target is not None:
-                if utils.check_surround(agent, [agent_target], [], fov_radius) != []:
-                    if np.append(agent.target, 1).tolist() not in utils.check_surround(agent, targets, [], fov_radius):
-                        indices_to_remove = np.where(np.all(team.targets == agent.target, axis=1))
-                        team.targets = np.delete(team.targets, indices_to_remove, axis=0)
-            agent.tick(dt, np.array(fov_list[x]))
-
         utils.hit_detection_agents(agents_all)
-
-    if settings.USE_GUI:
-        screen.blit(background, (0, 0))
-        
-        for team in teams:
-            for agent in team.agents:
-                screen.blit(agent.rot_sprite, agent.rot_rect)
-        screen.blit(floor.sprite, [0, floor.elevation])
-
-        utils.display_targets(targets, screen)
-        for team in teams:
-            utils.display_projectiles(team.agents, screen)
-
         dead_agents = []
 
         for team in teams:
->>>>>>> 9778ece1
             for agent in team.agents:
                 dead_agents.append(utils.hit_detection_and_move_projectiles(
                         targets,
@@ -199,7 +126,6 @@
                         agent.rot_rect.bottom >= floor.coll_elevation:
                     team.agents.remove(agent)
 
-<<<<<<< HEAD
         if settings.USE_GUI:
             screen.blit(background, (0, 0))
             
@@ -207,20 +133,22 @@
                 for agent in team.agents:
                     screen.blit(agent.rot_sprite, agent.rot_rect)
             screen.blit(floor.sprite, [0, floor.elevation])
-=======
-        for team in teams:
-            team.agents = [
-                agent for agent in team.agents if agent not in dead_agents
-            ]
 
-        # Update display with current information
-        pygame.display.flip()
->>>>>>> 9778ece1
+            utils.display_targets(targets, screen)
+            for team in teams:
+                utils.display_projectiles(team.agents, screen)
+                for agent in team.agents:
+                    screen.blit(agent.rot_sprite, agent.rot_rect)
+            screen.blit(floor.sprite, [0, floor.elevation])
 
             utils.display_targets(targets, screen)
             for team in teams:
                 utils.display_projectiles(team.agents, screen)    
-            # Update display with current information
+            for team in teams:
+                team.agents = [
+                    agent for agent in team.agents if agent not in dead_agents
+                ]
+                # Update display with current information
             pygame.display.flip()
 
         dt = clock.tick(settings.FPS) / 1000
@@ -250,9 +178,6 @@
         # Let the user enjoy the gameover screen for a second
         pygame.time.wait(2000)
     else:
-        print("run finished")
-        for x, team in enumerate(teams):
-            print(f"Team {x} has hit {team.team_score} targets.")
-            for agent in team.agents:
-                print(f"Agent has hit {agent.score} targets.")
+        for team in teams:
+            print(team)
 pygame.quit()
