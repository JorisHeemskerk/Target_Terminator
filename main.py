import time

import numpy as np
import pygame
<<<<<<< HEAD
import aircraft
import environment
=======
import matplotlib.pyplot as plt
import random

import aircraft
import balloon
>>>>>>> 294fc522
import settings

screen, font = None, None
if settings.USE_GUI:
    pygame.init()
    screen = pygame.display.set_mode(settings.SCREEN_RESOLUTION)
    font = pygame.font.SysFont(None, 24)

clock = pygame.time.Clock()
running = True
dt = 0
total_time = 0 # in seconds


plane_1_data = settings.PLANE_POLIKARPOV_I_16
player = aircraft.Aircraft(
    settings.SCREEN_RESOLUTION,
    plane_1_data["SPRITE"],
    plane_1_data["MASS"],
    plane_1_data["ENGINE_FORCE"],
    plane_1_data["AGILITY"],
    plane_1_data["C_DRAG"],
    plane_1_data["C_LIFT"],
    plane_1_data["AOA_CRIT_LOW"],
    plane_1_data["AOA_CRIT_HIGH"],
    plane_1_data["CL0"],
    plane_1_data["CD_MIN"],
    plane_1_data["INIT_THROTTLE"],
    plane_1_data["INIT_PITCH"],
    plane_1_data["INIT_V"],
    plane_1_data["INIT_POS"],
)

<<<<<<< HEAD
environment = environment.Environment("assets/environment.png", (screen.get_width(), screen.get_height()), 50, 600, 635)
=======

balloons = balloon.load_single_type_balloons()
>>>>>>> 294fc522

while running and total_time <= settings.SIMULATION_RUNTIME:
    if settings.USE_GUI:
        for event in pygame.event.get():
            if event.type == pygame.QUIT:
                running = False
        screen.fill("white")

        keys = pygame.key.get_pressed()
        if keys[pygame.K_w]:
            if player.throttle < 100:
                player.throttle += dt*100
        if keys[pygame.K_s]:
            if player.throttle > 0:
                player.throttle -= dt*100
        if keys[pygame.K_a]:
            player.adjust_pitch(dt)
        if keys[pygame.K_d]:
            player.adjust_pitch(-dt)
        if keys[pygame.K_q]:
            print("q")
            player.flipdebeer()

    # No GUI needed for tick
    player.tick(dt)

    if settings.USE_GUI:
        background = pygame.image.load("assets/background.png")
        background = pygame.transform.scale(
            background, 
            (settings.SCREEN_WIDTH, settings.SCREEN_HEIGHT)
        )    
        screen.blit(background, (0,0))
        screen.blit(player.rot_sprite, player.rot_rect)
        screen.blit(source=environment.sprite, dest=[0,environment.elevation])

        center = np.array((screen.get_width() / 2, screen.get_height() / 2))
        pygame.draw.line(screen, "black", center, center + player.v)
        pygame.draw.line(screen, "red", center, center + (player.f_engine)/100)
        pygame.draw.line(screen, "green", center, center + (player.f_lift)/100)
        pygame.draw.line(screen, "blue", center, center + (player.f_drag)/100)
        pygame.draw.line(screen, "yellow", center, center + (player.f_gravity)/100)

<<<<<<< HEAD
        # pygame.draw.line(screen, "red", (0,635), (screen.get_width(), 635))
=======
        for plastic_orb in balloons:
            screen.blit(
                plastic_orb.sprite, plastic_orb.coords
            )
>>>>>>> 294fc522

        screen.blit(
            font.render(
                "throttle: " + str(player.throttle),
                False,
                "black"
            ),
            (20, 20)
        )
        screen.blit(
            font.render(
                "pitch:    " + str(player.pitch),
                False,
                "black"
            ),
            (20, 40)
        )
        screen.blit(
            font.render(
                "IAS M/S: " + str(np.linalg.norm(player.v)),
                False,
                "black"
            ),
            (20, 60)
        )
        screen.blit(
            font.render(
                "IAS KPH: " + str(np.linalg.norm(player.v)*3.6),
                False,
                "black"
            ),
            (20, 80)
        )
        screen.blit(
            font.render(
                "altitude: " + str(player.pos[1]),
                False,
                "black"
            ),
            (20, 100)
        )
        screen.blit(
            font.render(
                "AoA: " + str(player.AoA_deg),
                False,
                "black"
            ),
            (20, 120)
        )
        pygame.display.flip()
        for event in pygame.event.get():
            if event.type == pygame.MOUSEBUTTONDOWN:
                print("click")
                #@TODO: 
                #change mouse click to plane sprite hit detection
                for x in balloons:
                    if x.is_hit(event.pos):
                        balloons.remove(x)
    
    if len(balloons) < settings.BALLOON["BALLOON_COUNT"]: 
        new_balloons = [
            balloon.Balloon(
                random.choice(
                    settings.BALLOON["SPRITES"]
                )               
            ) for _ in range (
                settings.BALLOON["BALLOON_COUNT"] - len(balloons)
            )
        ]
        balloons.extend(new_balloons)

    # if player.rot_rect.bottom >= environment.coll_elevation:
    #     running = False

    # No GUI needed for clock
    dt = clock.tick(settings.FPS) / 1000
    
    total_time += dt

screen.fill((255,255,255))
gameover = pygame.image.load("assets/gameover.png")
r = gameover.get_rect()
r.centerx = screen.get_width() / 2
r.centery = screen.get_height() / 2
screen.blit(gameover, r)

explosion = pygame.transform.scale(pygame.image.load("assets/explosion2.png"), (64,64))
explosion_rect = explosion.get_rect()
explosion_rect.centerx = player.rot_rect.centerx
explosion_rect.bottom = player.rot_rect.bottom
screen.blit(explosion, explosion_rect)
screen.blit(source=environment.sprite, dest=[0,environment.elevation])

pygame.display.flip()

a = True
while a:
    keys = pygame.key.get_pressed()
    if keys[pygame.K_RETURN]:
        a = False
        print("aaaa")


pygame.quit()<|MERGE_RESOLUTION|>--- conflicted
+++ resolved
@@ -1,17 +1,11 @@
 import time
-
 import numpy as np
 import pygame
-<<<<<<< HEAD
+import random
+import aircraft
+import balloon
 import aircraft
 import environment
-=======
-import matplotlib.pyplot as plt
-import random
-
-import aircraft
-import balloon
->>>>>>> 294fc522
 import settings
 
 screen, font = None, None
@@ -22,7 +16,7 @@
 
 clock = pygame.time.Clock()
 running = True
-dt = 0
+dt = 0 
 total_time = 0 # in seconds
 
 
@@ -45,12 +39,8 @@
     plane_1_data["INIT_POS"],
 )
 
-<<<<<<< HEAD
 environment = environment.Environment("assets/environment.png", (screen.get_width(), screen.get_height()), 50, 600, 635)
-=======
-
 balloons = balloon.load_single_type_balloons()
->>>>>>> 294fc522
 
 while running and total_time <= settings.SIMULATION_RUNTIME:
     if settings.USE_GUI:
@@ -80,12 +70,12 @@
     if settings.USE_GUI:
         background = pygame.image.load("assets/background.png")
         background = pygame.transform.scale(
-            background, 
+            background,
             (settings.SCREEN_WIDTH, settings.SCREEN_HEIGHT)
-        )    
+        )
         screen.blit(background, (0,0))
         screen.blit(player.rot_sprite, player.rot_rect)
-        screen.blit(source=environment.sprite, dest=[0,environment.elevation])
+        screen.blit(environment.sprite, [0,environment.elevation])
 
         center = np.array((screen.get_width() / 2, screen.get_height() / 2))
         pygame.draw.line(screen, "black", center, center + player.v)
@@ -94,14 +84,10 @@
         pygame.draw.line(screen, "blue", center, center + (player.f_drag)/100)
         pygame.draw.line(screen, "yellow", center, center + (player.f_gravity)/100)
 
-<<<<<<< HEAD
-        # pygame.draw.line(screen, "red", (0,635), (screen.get_width(), 635))
-=======
         for plastic_orb in balloons:
             screen.blit(
                 plastic_orb.sprite, plastic_orb.coords
             )
->>>>>>> 294fc522
 
         screen.blit(
             font.render(
@@ -155,18 +141,18 @@
         for event in pygame.event.get():
             if event.type == pygame.MOUSEBUTTONDOWN:
                 print("click")
-                #@TODO: 
+                #@TODO:
                 #change mouse click to plane sprite hit detection
                 for x in balloons:
                     if x.is_hit(event.pos):
                         balloons.remove(x)
-    
-    if len(balloons) < settings.BALLOON["BALLOON_COUNT"]: 
+
+    if len(balloons) < settings.BALLOON["BALLOON_COUNT"]:
         new_balloons = [
             balloon.Balloon(
                 random.choice(
                     settings.BALLOON["SPRITES"]
-                )               
+                )
             ) for _ in range (
                 settings.BALLOON["BALLOON_COUNT"] - len(balloons)
             )
@@ -178,7 +164,7 @@
 
     # No GUI needed for clock
     dt = clock.tick(settings.FPS) / 1000
-    
+
     total_time += dt
 
 screen.fill((255,255,255))
