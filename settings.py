SCREEN_HEIGHT     = 720
SCREEN_WIDTH      = 1280
SCREEN_RESOLUTION = (SCREEN_WIDTH, SCREEN_HEIGHT)

FPS = 60
<<<<<<< HEAD
SIMULATION_RUNTIME = 10000 # in seconds
=======
SIMULATION_RUNTIME = 60 # in seconds
>>>>>>> 294fc522
USE_GUI = True

PLANE_POLIKARPOV_I_16 = {
    "SPRITE" : "assets/sprite_republican_i16.png", 
    "MASS" : 1200,
    "ENGINE_FORCE" : 300,
    "AGILITY" : 100, 
    "C_DRAG" : 0.5,
    "C_LIFT" : 15,
    "AOA_CRIT_LOW" : (-15.0, -0.95),
    "AOA_CRIT_HIGH" : (19.0, 1.4),
    "CL0" : 0.32,
    "CD_MIN" : 0.5,
    "INIT_THROTTLE" : 100,
    "INIT_PITCH" : 0, 
    "INIT_V" : (100.0, 0.0),
<<<<<<< HEAD
    "INIT_POS" : (SCREEN_WIDTH / 2, 200)
=======
    "INIT_POS" : (SCREEN_WIDTH / 2, SCREEN_HEIGHT / 2),
    "SIZE" : (24,13)
}

BALLOON = {
    "SPRITE" : "assets/apple.gif",
    "SPRITES" : [
        "assets/finn_zoom.png", 
        "assets/5g_joris.png", 
        "assets/5g_nick.png", 
        "assets/5g_max.png", 
        "assets/hu_bas.png", 
        "assets/joris_zoom.png", 
        "assets/joris.png", 
        "assets/cool_joost.png", 
        "assets/max.png", 
        "assets/igor.png"
    ],
    "SIZE" : 20,
    "BALLOON_COUNT" : 10
>>>>>>> 294fc522
}<|MERGE_RESOLUTION|>--- conflicted
+++ resolved
@@ -3,11 +3,7 @@
 SCREEN_RESOLUTION = (SCREEN_WIDTH, SCREEN_HEIGHT)
 
 FPS = 60
-<<<<<<< HEAD
 SIMULATION_RUNTIME = 10000 # in seconds
-=======
-SIMULATION_RUNTIME = 60 # in seconds
->>>>>>> 294fc522
 USE_GUI = True
 
 PLANE_POLIKARPOV_I_16 = {
@@ -24,28 +20,24 @@
     "INIT_THROTTLE" : 100,
     "INIT_PITCH" : 0, 
     "INIT_V" : (100.0, 0.0),
-<<<<<<< HEAD
-    "INIT_POS" : (SCREEN_WIDTH / 2, 200)
-=======
-    "INIT_POS" : (SCREEN_WIDTH / 2, SCREEN_HEIGHT / 2),
+    "INIT_POS" : (SCREEN_WIDTH / 2, 200),
     "SIZE" : (24,13)
 }
 
 BALLOON = {
     "SPRITE" : "assets/apple.gif",
     "SPRITES" : [
-        "assets/finn_zoom.png", 
-        "assets/5g_joris.png", 
-        "assets/5g_nick.png", 
-        "assets/5g_max.png", 
-        "assets/hu_bas.png", 
-        "assets/joris_zoom.png", 
-        "assets/joris.png", 
-        "assets/cool_joost.png", 
-        "assets/max.png", 
+        "assets/finn_zoom.png",
+        "assets/5g_joris.png",
+        "assets/5g_nick.png",
+        "assets/5g_max.png",
+        "assets/hu_bas.png",
+        "assets/joris_zoom.png",
+        "assets/joris.png",
+        "assets/cool_joost.png",
+        "assets/max.png",
         "assets/igor.png"
     ],
     "SIZE" : 20,
     "BALLOON_COUNT" : 10
->>>>>>> 294fc522
 }