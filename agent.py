--- conflicted
+++ resolved
@@ -7,7 +7,6 @@
 import aircraft
 import settings
 import bullet 
-
 
 class Agent(aircraft.Aircraft):
     """
@@ -135,12 +134,8 @@
         )
 
         # dangerzone
-<<<<<<< HEAD
-        self.perception_front_dims = np.array((150, 40))
-=======
         self.radius_fov = 150
         self.perception_front_dims = evade_zone
->>>>>>> 8e123585
         self.nearest_target_pos_abs = []
 
         # debug
@@ -202,7 +197,7 @@
         """
         'explore' function; steers the aircraft such that
         (in order of priority):
-         - balloons are avoided
+         - targets are avoided
          - ground/ceiling are avoided
          - as much area as possible is discovered
 
@@ -210,103 +205,6 @@
         :param fov: (np.ndarray) targets within fov (passed from main)
         :return: None
         """
-<<<<<<< HEAD
-        pass
-        # d_nearest_target = 9999999
-        # rotation_matrix = np.array([[ math.cos((-self.pitch) * math.pi / 180),
-        #                              -math.sin((-self.pitch) * math.pi / 180)],
-        #                             [ math.sin((-self.pitch) * math.pi / 180),
-        #                               math.cos((-self.pitch) * math.pi / 180)]])
-        # evade_direction = 0
-
-        # for target in fov:
-        #     d = np.matmul((target[:2]-self.rot_rect.center), rotation_matrix)
-        #     self.nearest_target_pos_abs = d
-        #     if (0 < d[0] < self.perception_front_dims[0]) and \
-        #             d[0] < d_nearest_target:
-        #         if 0 < d[1] < self.perception_front_dims[1]:
-        #             if (
-        #                 target[1] > (settings.GROUND["COLL_ELEVATION"] -
-        #                 (2 * self.perception_front_dims[1]))
-        #             ) and (
-        #                 self.v_uv[0] < 0
-        #             ):
-        #                 evade_direction = -1
-        #             elif target[1] < \
-        #                     (2 * self.perception_front_dims[1]) and \
-        #                     (self.v_uv[0] > 0):
-        #                 evade_direction = -1
-        #             else:
-        #                 evade_direction = 1
-        #         elif 0 < -d[1] < self.perception_front_dims[1]:
-        #             if (
-        #                 target[1] > (settings.GROUND["COLL_ELEVATION"] -
-        #                 2 * self.perception_front_dims[1])
-        #             ) and (
-        #                 self.v_uv[0] > 0
-        #             ):
-        #                 evade_direction = 1
-        #             elif target[1] < \
-        #                     (2 * self.perception_front_dims[1]) and \
-        #                     (self.v_uv[0] < 0):
-        #                 evade_direction = 1
-        #             else:
-        #                 evade_direction = -1
-
-        # if evade_direction != 0:
-        #     self.adjust_pitch(dt*evade_direction)
-        # else:
-        #     if self.orientation == 1 and (-0.9 > self.v_uv[0]):
-        #         self.flip()
-        #     elif self.orientation==-1 and (0.9 < self.v_uv[0]):
-        #         self.flip()
-        #     if self.pos_virtual[1] + self.v_uv[1] * 150 > 625 and (self.v_uv[1] >= -0.2):
-        #         self.action = 'floor'
-        #         if self.v_uv[0] > 0:
-        #             self.adjust_pitch(dt)
-        #         else:
-        #             self.adjust_pitch(-dt)
-        #     elif self.pos_virtual[1] + self.v_uv[1] * 150 < 10 and (self.v_uv[1] <= 0.2):
-        #         self.action = 'ceiling'
-        #         if self.v_uv[0] > 0:
-        #             self.adjust_pitch(-dt)
-        #         else:
-        #             self.adjust_pitch(dt)
-        #     else:
-        #         self.action = 'explore'
-        #         best = 0
-        #         best_circle = []
-        #         for center in self.circle_coords:
-        #             n_new = np.sum(self.diff_overlap_circle(center))
-        #             if n_new == best:
-        #                 best = n_new
-        #                 best_circle.append(center)
-        #             elif n_new > best:
-        #                 best = n_new
-        #                 best_circle = [center]
-        #         if len(best_circle)==1:
-        #             best_circle = best_circle[0]
-        #         elif best == 0:
-        #             best_circle = np.average(np.where(self.history[0][:,:64] == 0), axis=1)*self.history_scale
-        #             best_circle -= self.pos_virtual
-        #             self.action = 'explore tiebreak'
-        #             best_circle[1] = -best_circle[1]
-        #         else:
-        #             best_circle = best_circle[0]
-        #             pass  # TODO: gelijk aantal vakkies in de buut
-
-        #         diff_head = (math.atan2(best_circle[0], best_circle[1]) -
-        #                      math.atan2(self.v[0], self.v[1])) * 180 / math.pi
-
-        #         if diff_head > 180:
-        #             diff_head -= 360
-        #         elif diff_head < -180:
-        #             diff_head += 360
-        #         if diff_head<0:
-        #             self.adjust_pitch(dt)
-        #         elif diff_head>0:
-        #             self.adjust_pitch(-dt)
-=======
         d_nearest_target = sys.maxsize
         rotation_matrix = np.array([[
             math.cos((-self.pitch) * math.pi / 180),
@@ -443,7 +341,6 @@
                     self.adjust_pitch(dt)
                 elif diff_head > 0:
                     self.adjust_pitch(-dt)
->>>>>>> 8e123585
 
     def update_history(self, fov: np.ndarray) -> None:
         """
@@ -482,23 +379,6 @@
         :param offset: (tuple[int, int]) centre of circle
         :return: (np.ndarray) new area
         """
-<<<<<<< HEAD
-        d_agent_x = (self.do_x - self.pos_virtual[0]/self.history_scale + offset[0]/self.history_scale)
-        d_agent_y = (self.do_y - self.pos_virtual[1]/self.history_scale + offset[1]/self.history_scale)
-        in_fov = (np.sqrt(d_agent_x ** 2 + d_agent_y ** 2) < (self.r_fov/self.history_scale))
-        return np.logical_and(in_fov, ~(self.history[0].astype(bool))).astype(int)
-
-    
-    def shoot(self):
-        self.bullets.append(
-            bullet.Bullet(
-                self.pos_virtual,
-                self.pitch,
-                settings.GROUND["COLL_ELEVATION"],
-                settings.BULLET["SPRITE"]
-            )
-        )
-=======
         d_agent_x = (
             self.do_x -
             self.pos_virtual[0]/self.history_scale +
@@ -518,5 +398,4 @@
         )
         return np.logical_and(
             in_fov, ~(self.history[0].astype(bool))
-        ).astype(int)
->>>>>>> 8e123585
+        ).astype(int)