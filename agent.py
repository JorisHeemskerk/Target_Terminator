import math
import string
import time
import numpy as np
import sys
np.set_printoptions(threshold=sys.maxsize)

import aircraft

import pygame

class Agent(aircraft.Aircraft):
    def __init__(self,
                 window_dimensions: tuple[int, int],
                 sprite: string = None,
                 mass: float = 12,
                 engine_force: float = 10,
                 agility: float = 100,
                 c_drag: float = 0.002,
                 c_lift: float = 0.01,
                 AoA_crit_low: tuple[float, float] = (-15.0, -0.95),
                 AoA_crit_high: tuple[float, float] = (19.0, 1.4),
                 cl0: float = 0.16, cd_min: float = 0.25,
                 init_throttle: float = 0, init_pitch: float = 0,
                 init_v: tuple[float, float] = (0, 0),
                 init_pos: tuple[int, int] = (0, 0)) -> None:
        
        super().__init__(window_dimensions,
                         sprite,
                         mass,
                         engine_force,
                         agility,
                         c_drag,
                         c_lift,
                         AoA_crit_low,
                         AoA_crit_high,
                         cl0,
                         cd_min,
                         init_throttle,
                         init_pitch,
                         init_v,
                         init_pos)
        # dangerzone
        self.highwaytothedangerzoneeeeee = np.array((200,40))

        self.d_low = 0
        self.d2 = 0
<<<<<<< HEAD
        self.d = 0
        self.perpendicular_distance = 0
=======

        # debug
        self.testv  = [0,0]
        self.testv2 = [0,0]
        self.testv3 = []
        self.timestart = time.time()


>>>>>>> 2ec56c56
        # internal state
        self.history_scale = 10
        self.history = np.zeros((2, int(window_dimensions[0]/self.history_scale), int(window_dimensions[1]/self.history_scale)))
        self.action = 'none'

        # np wizardry
        self.r_fov = 150
        self.do_x, self.do_y = np.indices((int(window_dimensions[0]/self.history_scale),int(window_dimensions[1]/self.history_scale)))
        circle_coords = np.array(
            [[9, 0], [9, 1], [9, 2], [8, 3], [8, 4], [7, 5], [7, 6], [6, 7], [5, 7], [4, 8], [3, 8], [2, 9], [1, 9],
             [0, 9]])
        c2 = circle_coords.copy()
        c2[:, 0] = -c2[:, 0]
        circle_coords = np.concatenate([c2, circle_coords], 0)
        self.circle_coords = np.concatenate([-circle_coords, circle_coords], 0)

    def tick(self, dt: float, fov: np.ndarray) -> None:
        super().tick(dt, fov)
        self.update_history(fov)

        self.d_low = 9999999999
        self.d2 = 9999999999
        
        for ballon in fov:
            d = np.linalg.norm(
                    np.cross(
                        self.pitch_uv, 
                        self.pos_virtual - ballon[:2]
                    )
                )
            d2 = np.dot(
                ballon[:2] - self.pos_virtual, 
                np.linalg.norm(self.pitch_uv)
            )
            self.d = d
            if (d < self.highwaytothedangerzoneeeeee[1]) & (0 < d2[0] < self.highwaytothedangerzoneeeeee[0]):
                self.d_low = d
                self.d2 = d2[0]
        self.explore(dt, fov)

    def explore(self, dt, fov):
        for x in fov:
            self.perpendicular_distance = self.calculate_perpendicular(
                self.pos_virtual, 
                self.pos_virtual +  self.pitch_uv * 50, x
            )
            if self.perpendicular_distance <= 40 and \
               self.perpendicular_distance >= 0 and \
               self.is_in_front(x):
                self.adjust_pitch(-dt)

<<<<<<< HEAD
        if self.orientation==1 and (170 < self.pitch < 190):
=======
    def explore(self, dt):
        if self.orientation==1 and (-0.9 > self.v_uv[0]):
>>>>>>> 2ec56c56
            self.flipdebeer()
        elif self.orientation==-1 and (0.9 < self.v_uv[0]):
            self.flipdebeer()
            # self.pos_virtual[1] + v_uv[1] * 150 > 635
            # self.pos_virtual[1] > 500
        if self.pos_virtual[1] + self.v_uv[1] * 150 > 625 and (self.v_uv[1] >= -0.2):
            self.action = 'floor'
            print('floor')
            if self.v_uv[0] > 0:
                self.adjust_pitch(dt)
            else:
                self.adjust_pitch(-dt)
            # self.pos_virtual[1] + v_uv[1] * 150 < 0
            # self.pos_virtual[1] < 100
        elif self.pos_virtual[1] + self.v_uv[1] * 150 < 10 and (self.v_uv[1] <= 0.2):
            self.action = 'ceiling'
            print('ceiling')
            if self.v_uv[0] > 0:
                self.adjust_pitch(-dt)
            else:
                self.adjust_pitch(dt)
        else:
            self.action = 'kirkel'
            best = 0
            bestc = []
            for c in self.circle_coords:
                n = np.sum(self.kirkel(c))
                if n == best:
                    best = n
                    bestc.append(c)
                elif n > best:
                    best = n
                    bestc = [c]
            if len(bestc)==1:
                bestc = bestc[0]
            elif best == 0:
                bestc = np.average(np.where(self.history[0][:,:64] == 0), axis=1)*self.history_scale
                self.testv2 = bestc + 0
                print(self.testv2)
                # print('bababooey')
                # print(self.history[0])
                # print('bababooeyaaa')
                # print(self.history[0][:,:64])
                bestc -= self.pos_virtual
                self.action = 'kirkel tie'
                bestc[1] = -bestc[1]
                self.testv = bestc

                print(self.testv)
                self.testv3 = bestc/np.linalg.norm(bestc)
            else:
                bestc = bestc[0]
                pass  # TODO: gelijk aantal vakkies in de buut

            diff_head = (
                                math.atan2(bestc[0], bestc[1]) -
                                math.atan2(self.v[0], self.v[1])
                        ) * 180 / math.pi
            if diff_head > 180:
                diff_head -= 360
            elif diff_head < -180:
                diff_head += 360
            if diff_head<0:
                self.adjust_pitch(dt)
            elif diff_head>0:
                self.adjust_pitch(-dt)
        

    
    def update_history(self, fov):
        self.history[0][int((self.rot_rect.centerx-1)/self.history_scale)][int((self.rot_rect.centery-1)/self.history_scale)] = time.time()-self.timestart + 10
        for x in fov:
            self.history[1][int(x[0]/self.history_scale)][int(x[1]/self.history_scale)] = x[2]
        self.history[0] += self.kirkel()

    def kirkel(self, offset:tuple[int,int]=(0,0)):
        d_agent_x = (self.do_x - self.pos_virtual[0]/self.history_scale + offset[0]/self.history_scale)
        d_agent_y = (self.do_y - self.pos_virtual[1]/self.history_scale + offset[1]/self.history_scale)
        in_fov = (np.sqrt(d_agent_x ** 2 + d_agent_y ** 2) < (self.r_fov/self.history_scale))
        return np.logical_and(in_fov, ~(self.history[0].astype(bool))).astype(int)


       
    def calculate_perpendicular(
            self, 
            line_start, 
            line_end, 
            balloon
        ):
        """
        This function calculates the perpendicular of the given balloon
        """
        dx = line_end[0] - line_start[0]
        dy = line_end[1] - line_start[1]

        px = balloon[0] - line_start[0]
        py = balloon[1] - line_start[1]

        t = (px * dx + py * dy) / (dx * dx + dy * dy)

        proj_x = line_start[0] + t * dx
        proj_y = line_start[1] + t * dy
        return math.sqrt((proj_x - balloon[0])**2 + (proj_y - balloon[1])**2)

    def is_in_front(self, balloon):
        dx = balloon[0] - self.pos_virtual[0]
        dy = balloon[1] - self.pos_virtual[1]

        dot_product = self.v_uv[0] * dx + self.v_uv[1] * dy

        return dot_product > 0

        # print(np.logical_and(in_fov, ~(self.history[0].astype(bool))).astype(int))
        # print(self.history[0].astype(int)[0])

        # in_fov = (np.sqrt(d_agent_x ** 2 + d_agent_y ** 2) < r_fov).astype(int)

        # note 2: misschien is eerst een cirkel maken en dan de overlap checken beter maar for now doe ik het even zo
        # note 3:
        # >> > H, W = 4, 5
        # >> > x, y = np.indices([H, W])
        # >> > m
        # array([[0., 0.5, 2., 4.5, 8.],
        #        [0.5, 1., 2.5, 5., 8.5],
        #        [2., 2.5, 4., 6.5, 10.],
        #        [4.5, 5., 6.5, 9., 12.5]])
        # >> > x
        # array([[0, 0, 0, 0, 0],
        #        [1, 1, 1, 1, 1],
        #        [2, 2, 2, 2, 2],
        #        [3, 3, 3, 3, 3]])
        # >> > y
        # array([[0, 1, 2, 3, 4],
        #        [0, 1, 2, 3, 4],
        #        [0, 1, 2, 3, 4],
        #        [0, 1, 2, 3, 4]])
        # Note 4: the missile knows where it is because it knows where it isnt

<|MERGE_RESOLUTION|>--- conflicted
+++ resolved
@@ -2,8 +2,6 @@
 import string
 import time
 import numpy as np
-import sys
-np.set_printoptions(threshold=sys.maxsize)
 
 import aircraft
 
@@ -24,7 +22,7 @@
                  init_throttle: float = 0, init_pitch: float = 0,
                  init_v: tuple[float, float] = (0, 0),
                  init_pos: tuple[int, int] = (0, 0)) -> None:
-        
+
         super().__init__(window_dimensions,
                          sprite,
                          mass,
@@ -42,13 +40,10 @@
                          init_pos)
         # dangerzone
         self.highwaytothedangerzoneeeeee = np.array((200,40))
-
         self.d_low = 0
         self.d2 = 0
-<<<<<<< HEAD
         self.d = 0
         self.perpendicular_distance = 0
-=======
 
         # debug
         self.testv  = [0,0]
@@ -56,8 +51,6 @@
         self.testv3 = []
         self.timestart = time.time()
 
-
->>>>>>> 2ec56c56
         # internal state
         self.history_scale = 10
         self.history = np.zeros((2, int(window_dimensions[0]/self.history_scale), int(window_dimensions[1]/self.history_scale)))
@@ -80,16 +73,16 @@
 
         self.d_low = 9999999999
         self.d2 = 9999999999
-        
+
         for ballon in fov:
             d = np.linalg.norm(
                     np.cross(
-                        self.pitch_uv, 
+                        self.pitch_uv,
                         self.pos_virtual - ballon[:2]
                     )
                 )
             d2 = np.dot(
-                ballon[:2] - self.pos_virtual, 
+                ballon[:2] - self.pos_virtual,
                 np.linalg.norm(self.pitch_uv)
             )
             self.d = d
@@ -101,7 +94,7 @@
     def explore(self, dt, fov):
         for x in fov:
             self.perpendicular_distance = self.calculate_perpendicular(
-                self.pos_virtual, 
+                self.pos_virtual,
                 self.pos_virtual +  self.pitch_uv * 50, x
             )
             if self.perpendicular_distance <= 40 and \
@@ -109,12 +102,7 @@
                self.is_in_front(x):
                 self.adjust_pitch(-dt)
 
-<<<<<<< HEAD
-        if self.orientation==1 and (170 < self.pitch < 190):
-=======
-    def explore(self, dt):
-        if self.orientation==1 and (-0.9 > self.v_uv[0]):
->>>>>>> 2ec56c56
+        if self.orientation == 1 and (-0.9 > self.v_uv[0]):
             self.flipdebeer()
         elif self.orientation==-1 and (0.9 < self.v_uv[0]):
             self.flipdebeer()
@@ -181,9 +169,7 @@
                 self.adjust_pitch(dt)
             elif diff_head>0:
                 self.adjust_pitch(-dt)
-        
-
-    
+
     def update_history(self, fov):
         self.history[0][int((self.rot_rect.centerx-1)/self.history_scale)][int((self.rot_rect.centery-1)/self.history_scale)] = time.time()-self.timestart + 10
         for x in fov:
@@ -197,11 +183,11 @@
         return np.logical_and(in_fov, ~(self.history[0].astype(bool))).astype(int)
 
 
-       
+
     def calculate_perpendicular(
-            self, 
-            line_start, 
-            line_end, 
+            self,
+            line_start,
+            line_end,
             balloon
         ):
         """
