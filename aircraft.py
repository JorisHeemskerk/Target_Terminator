import math
import string
import pygame
import numpy as np


class Aircraft:
    """
    Aircraft class.

    @Attributes:
    - engine_power (float): Engine power of aircraft, in Neutons (N).
    - agility (float): Degree to which the pitch can change, 
     in degrees per delta.
    - mass (float): Mass of aircaft, in Killograms (Kg).
<<<<<<< HEAD
    - c_drag (float): drag constants
    - c_lift (float): lift constants
=======
    - c_drag (float): 
     'constants' when calculating drag, 
      such as air density and wing area
    - c_lift (float): 
     'constants' when calculating lift, 
      such as air density and wing area
>>>>>>> 6781f773
    - throttle (float): Throttle of aircraft.
    - pitch (float): Pitch of aircraft.
    - v (tuple[float, float]): Velocity of aircraft.
    - pos (tuple[int, int]): Position of aircraft (x,y).
    - sprite (pygame.Surface): Container for aircraft sprite.
    - rot_sprite (pygame.Surface): Rotation of sprite.
    - rot_rect (pygame.Rect): Rotation rectangle of sprite.

    The six attributes below are stored in `np.ndarray`s 
     and contain exactly 2 values. 
    The first is the force on the x-axis 
     and the second the force on the y-axis.
    - pitch_uv (np.ndarray): unitvector in the direction of pitch
    - v_uv (np.ndarray): unitvecor in the direction of the velocity vector
    - f_gravity (np.ndarray): Force of gravity.
    - f_engine (np.ndarray): Force of engine.
    - f_drag (np.ndarray): Force of drag.
    - f_lift (np.ndarray): Force of lift.

    @Methods:
    - __init__(
        mass: float,
        engine_power: float,
        agility: float,  
        c_drag: float,
        c_lift: float,
        sprite: string,
        init_throttle: float,
        init_pitch: float,
        init_v: tuple[float, float],
        init_pos: tuple[int, int]
      )-> None
      Initializer for Aircraft.
    - tick(dt: float)-> None
      Update internal state of aircraft over given time interval.
    - adjust_pitch(dt: float)-> None
      Update pitch of aircraft over given time interval.
    """

    def __init__(
        self,
        a,
        sprite: string,
        mass: float = 12,
        engine_force: float = 10,
        agility: float = 100,
        c_drag: float = 0.002,
        c_lift: float = 0.01,
        AoA_crit_low: tuple[float, float] = (-15.0, -0.95),
        AoA_crit_high: tuple[float, float] = (19.0, 1.4),
        cl0: float = 0.16,
        cd_min: float = 0.25,
        init_throttle: float = 0,
        init_pitch: float = 0,
        init_v: tuple[float, float] = (0, 0),
        init_pos: tuple[int, int] = (0, 0)
    )-> None:
        """
        Initaliser for Aircraft

        @Parameters:
        - sprite (string): Filepath to sprite used for visualisation.
        - mass (float): Mass of aircraft in Kilogram (Kg).
        - engine_force (float): constant forward force in Newton (N).
        - agility (float): 
         constant torque applied 
         when pressing A or D in degrees per frame.
        - c_drag (float): 
         'constants' when calculating drag, 
          such as air density and wing area
        - c_lift (float): 
         'constants' when calculating lift, 
          such as air density and wing area
        - AoA_crit_low (tuple[float, float]): 
         negative critical angle of attack in degrees and
         its accompanying lift coefficient
        - AoA_crit_high (tuple[float, float]): 
         positive critical angle of attack in degrees and
         its accompanying lift coefficient
        - cl0 (float): lift coefficient at AoA == 0
        - cd_min (float): 
         apex of drag curve; drag coefficient at AoA == 0
        - init_throttle (float): Throttle of aircraft at spawn.
        - init_pitch (float): Pitch of aircraft at spawn.
        - init_v (tuple[float, float]): 
         velocity vector of aircraft at spawn.
        - init_pos: (tuple[int int]): 
         spawning location of aircraft (x, y).
        """
        self.a = a

        # Constants
        self.mass = mass
        self.engine_force = engine_force
        self.agility = agility
        self.const_drag = c_drag
        self.const_lift = c_lift
        self.AoA_crit_low = AoA_crit_low
        self.AoA_crit_high = AoA_crit_high
        self.cl0 = cl0
        self.cd_min = cd_min

        # initialisable Variables
        self.throttle = init_throttle
        self.pitch = init_pitch
        self.v = np.array(init_v)
        self.pos = np.array(init_pos)

        # Dependant variables (oa Numpy containers)
        self.AoA_deg = 0
        self.pitch_uv = np.array([0.0, 0.0])
        self.v_uv = np.array([0.0, 0.0])
        self.f_gravity = np.array([0.0, 9.81*mass])
        self.f_engine = np.array([0.0, 0.0])
        self.f_drag = np.array([0.0, 0.0])
        self.f_lift = np.array([0.0, 0.0])

        # Sprite info
        self.sprite = pygame.image.load(sprite)
        # self.rot_sprite = pygame.transform.scale_by(self.sprite, 0.05)
        self.rot_sprite = pygame.transform.scale(self.sprite, (48,25))  # TODO: nog even naar groottes kijken
        # self.sprite = pygame.transform.scale_by(self.sprite, 0.05
        self.sprite = pygame.transform.scale(self.sprite, (48,25))
        self.rot_rect = self.sprite.get_rect(center=init_pos)

    def tick(self, dt: float)-> None:
        """
        Update internal state of aircraft over given time interval.
        
        @Parameters:
        - dt (float): 
         Delta time over which changes need to be calculated.
        """
        # pitch unit vector
        self.pitch_uv[0] = math.cos(-math.pi / 180 * self.pitch)
        self.pitch_uv[1] = math.sin(-math.pi / 180 * self.pitch)

        # velocity unit vector
        if np.linalg.norm(self.v) != 0:
            self.v_uv = self.v / np.linalg.norm(self.v)

        # angle of attack
        self.AoA_deg = (math.atan2(self.pitch_uv[0], self.pitch_uv[1]) - math.atan2(self.v[0], self.v[1]))*180/math.pi
        if self.AoA_deg > 180:
            self.AoA_deg -= 360
        elif self.AoA_deg < -180:
            self.AoA_deg += 360

        # engine force vector
        self.f_engine = self.throttle * 0.1 * self.engine_force * self.pitch_uv

        # lift force vector
        coef_lift = self.lift_curve(self.AoA_deg)
        norm_lift = self.const_lift * coef_lift * np.linalg.norm(self.v)**2
        self.f_lift[0] = norm_lift * self.v_uv[1]
        self.f_lift[1] = norm_lift * -self.v_uv[0]

        # drag force vector
        coef_drag = (self.AoA_deg / (math.sqrt(40)))**2 + self.cd_min
        norm_drag = self.const_drag * coef_drag * np.linalg.norm(self.v) ** 2
        self.f_drag = -norm_drag * self.v_uv

        # resulting force vector, update velocity & position
        f_res = self.f_engine + self.f_gravity + self.f_drag + self.f_lift
        self.v += dt * f_res / self.mass # wat??? f = m * a -> f = m * v/s -> v = f*s/m
        self.pos += self.v * dt
        self.rot_rect.centerx = (self.pos[0]*8)%self.a[0]
        self.rot_rect.centery = (self.pos[1]*8)%self.a[1]

        # induced torque (close enough)
        if self.AoA_deg < self.AoA_crit_low[0]:
            self.adjust_pitch(norm_drag*0.0001*dt)
        if self.AoA_deg > self.AoA_crit_high[0]:
            self.adjust_pitch(-norm_drag*0.0001*dt)

    def adjust_pitch(self, dt: float):
        """
        Update pitch of aircraft over given time interval.
        
        @Parameters:
        - dt (float): 
         Delta time over which changes need to be calculated.
        """
        self.pitch = (self.pitch + self.agility * dt) % 360
        self.rot_sprite = pygame.transform.rotate(self.sprite, self.pitch)
        self.rot_rect = self.rot_sprite.get_rect(
            center=self.sprite.get_rect(center=self.rot_rect.center).center
        )

    def lift_curve(self, AoA: float):
        '''
        Lift curve function based on critical angles and cl0

        :param AoA: angle of attack
        :return: lift coefficient at AoA
        '''
        if AoA < self.AoA_crit_low[0]-1:
            return 0.0
        elif self.AoA_crit_low[0]-1 <= AoA < self.AoA_crit_low[0]:
            return self.AoA_crit_low[1] * abs(self.AoA_crit_low[0]-1 - AoA)
        elif self.AoA_crit_low[0] <= AoA < 0.0:
            b = self.cl0 - self.AoA_crit_low[1]
            c = AoA / self.AoA_crit_low[0]
            return self.cl0 - b * c
        elif 0.0 <= AoA < self.AoA_crit_high[0]:
            b = self.AoA_crit_high[1] - self.cl0
            c = AoA / self.AoA_crit_high[0]
            return self.cl0 + b * c
        elif self.AoA_crit_high[0] <= AoA < self.AoA_crit_high[0]+1:
            return self.AoA_crit_high[1] * abs(self.AoA_crit_high[0]-1 - AoA)
        else:
            return 0



# sources:
# https://github.com/gszabi99/War-Thunder-Datamine/tree/master/aces.vromfs.bin_u/gamedata/flightmodels
# https://en.wikipedia.org/wiki/Drag_curve
# https://www.grc.nasa.gov/www/k-12/VirtualAero/BottleRocket/airplane/lifteq.html
# https://www.grc.nasa.gov/www/k-12/VirtualAero/BottleRocket/airplane/drageq.html
# https://www.aerodynamics4students.com/aircraft-performance/drag-and-drag-coefficient.php
<|MERGE_RESOLUTION|>--- conflicted
+++ resolved
@@ -13,17 +13,12 @@
     - agility (float): Degree to which the pitch can change, 
      in degrees per delta.
     - mass (float): Mass of aircaft, in Killograms (Kg).
-<<<<<<< HEAD
-    - c_drag (float): drag constants
-    - c_lift (float): lift constants
-=======
     - c_drag (float): 
      'constants' when calculating drag, 
       such as air density and wing area
     - c_lift (float): 
      'constants' when calculating lift, 
       such as air density and wing area
->>>>>>> 6781f773
     - throttle (float): Throttle of aircraft.
     - pitch (float): Pitch of aircraft.
     - v (tuple[float, float]): Velocity of aircraft.
