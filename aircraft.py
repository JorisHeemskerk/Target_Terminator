import math
import string
import pygame
import numpy as np
<<<<<<< HEAD
import time
=======

import settings
>>>>>>> 294fc522

class Aircraft:
    """
    Aircraft class.

    @Attributes:
    - window_dimensions (tuple[float, float]): Dimensions of window.
    - engine_power (float): Engine power of aircraft, in Neutons (N).
    - agility (float): Degree to which the pitch can change, 
     in degrees per delta.
    - mass (float): Mass of aircraft, in Kilogram (Kg).
    - c_drag (float): 
     'constants' when calculating drag, 
      such as air density and wing area
    - c_lift (float): 
     'constants' when calculating lift, 
      such as air density and wing area
    - throttle (float): Throttle of aircraft.
    - pitch (float): Pitch of aircraft.
    - v (tuple[float, float]): Velocity of aircraft.
    - pos (tuple[int, int]): Position of aircraft (x,y).
    - sprite (pygame.Surface): Container for aircraft sprite.
    - rot_sprite (pygame.Surface): Rotation of sprite.
    - rot_rect (pygame.Rect): Rotation rectangle of sprite.

    The six attributes below are stored in `np.ndarray`s 
     and contain exactly 2 values. 
    The first is the force on the x-axis 
     and the second the force on the y-axis.
    - pitch_uv (np.ndarray): unitvector in the direction of pitch
    - v_uv (np.ndarray): unitvecor in the direction of the velocity vector
    - f_gravity (np.ndarray): Force of gravity.
    - f_engine (np.ndarray): Force of engine.
    - f_drag (np.ndarray): Force of drag.
    - f_lift (np.ndarray): Force of lift.

    @Methods:
    - __init__(
        mass: float,
        engine_power: float,
        agility: float,  
        c_drag: float,
        c_lift: float,
        sprite: string,
        init_throttle: float,
        init_pitch: float,
        init_v: tuple[float, float],
        init_pos: tuple[int, int]
      )-> None
      Initializer for Aircraft.
    - tick(dt: float)-> None
      Update internal state of aircraft over given time interval.
    - adjust_pitch(dt: float)-> None
      Update pitch of aircraft over given time interval.
    """

    def __init__(
        self,
        window_dimensions: tuple[float, float],
        sprite: string = None,
        mass: float = 12,
        engine_force: float = 10,
        agility: float = 100,
        c_drag: float = 0.002,
        c_lift: float = 0.01,
        AoA_crit_low: tuple[float, float] = (-15.0, -0.95),
        AoA_crit_high: tuple[float, float] = (19.0, 1.4),
        cl0: float = 0.16,
        cd_min: float = 0.25,
        init_throttle: float = 0,
        init_pitch: float = 0,
        init_v: tuple[float, float] = (0, 0),
        init_pos: tuple[int, int] = (0, 0)
    )-> None:
        """
        Initaliser for Aircraft

        @Parameters:
        - window_dimensions (tuple[float, float]): Dimensions of window.
        - sprite (string): Filepath to sprite used for visualisation.
        - mass (float): Mass of aircraft in Kilogram (Kg).
        - engine_force (float): constant forward force in Newton (N).
        - agility (float): 
         constant torque applied 
         when pressing A or D in degrees per frame.
        - c_drag (float): 
         'constants' when calculating drag, 
          such as air density and wing area
        - c_lift (float): 
         'constants' when calculating lift, 
          such as air density and wing area
        - AoA_crit_low (tuple[float, float]): 
         negative critical angle of attack in degrees and
         its accompanying lift coefficient
        - AoA_crit_high (tuple[float, float]): 
         positive critical angle of attack in degrees and
         its accompanying lift coefficient
        - cl0 (float): lift coefficient at AoA == 0
        - cd_min (float): 
         apex of drag curve; drag coefficient at AoA == 0
        - init_throttle (float): Throttle of aircraft at spawn.
        - init_pitch (float): Pitch of aircraft at spawn.
        - init_v (tuple[float, float]): 
         velocity vector of aircraft at spawn.
        - init_pos: (tuple[int int]): 
         spawning location of aircraft (x, y).
        """
        self.window_dimensions = window_dimensions

        # Constants
        self.mass = mass
        self.engine_force = engine_force
        self.agility = agility
        self.const_drag = c_drag
        self.const_lift = c_lift
        self.AoA_crit_low = AoA_crit_low
        self.AoA_crit_high = AoA_crit_high
        self.cl0 = cl0
        self.cd_min = cd_min

        self.scale = 1

        # initialisable Variables
        self.throttle = init_throttle
        self.pitch = init_pitch
        self.v = np.array(init_v)
        self.pos = np.array(init_pos)

        self.orientation = 1
        self.flipstart = 0.0

        # Dependant variables (oa Numpy containers)
        self.AoA_deg = 0
        self.pitch_uv = np.array([0.0, 0.0])
        self.v_uv = np.array([0.0, 0.0])
        self.f_gravity = np.array([0.0, 9.81*mass])
        self.f_engine = np.array([0.0, 0.0])
        self.f_drag = np.array([0.0, 0.0])
        self.f_lift = np.array([0.0, 0.0])

        # Sprite info
        self.use_gui = True
        if sprite == None:
            self.use_gui = False
        if self.use_gui:
            self.sprite = pygame.image.load(sprite)
<<<<<<< HEAD
            self.rot_sprite = pygame.transform.scale(self.sprite, (24*self.scale,13*self.scale))  # TODO: nog even naar groottes kijken
            self.sprite = pygame.transform.scale(self.sprite, (24*self.scale,13*self.scale))
=======
            self.rot_sprite = pygame.transform.scale(
                self.sprite, 
                settings.PLANE_POLIKARPOV_I_16["SIZE"]
            )  
            # TODO: nog even naar groottes kijken
            self.sprite = pygame.transform.scale(
                self.sprite, 
                settings.PLANE_POLIKARPOV_I_16["SIZE"]
            )
>>>>>>> 294fc522
            self.rot_rect = self.sprite.get_rect(center=init_pos)

        self.flipsprite = pygame.image.load("assets/asterisk.png")
        self.flipsprite = pygame.transform.scale(self.flipsprite, (48,25))
        self.spritecontainer = self.sprite

    def tick(self, dt: float)-> None:
        """
        Update internal state of aircraft over given time interval.
        
        @Parameters:
        - dt (float): 
         Delta time over which changes need to be calculated.
        """
        self.flipupdatesprite()

        # pitch unit vector
        self.pitch_uv[0] = math.cos(-math.pi / 180 * self.pitch)
        self.pitch_uv[1] = math.sin(-math.pi / 180 * self.pitch)

        # velocity unit vector
        if np.linalg.norm(self.v) != 0:
            self.v_uv = self.v / np.linalg.norm(self.v)

        # angle of attack
        self.AoA_deg = (
            math.atan2(self.pitch_uv[0], self.pitch_uv[1]) -
            math.atan2(self.v[0], self.v[1])
        ) * 180 / math.pi
        if self.AoA_deg > 180:
            self.AoA_deg -= 360
        elif self.AoA_deg < -180:
            self.AoA_deg += 360

        # engine force vector
        self.f_engine = self.throttle * 0.1 * self.engine_force * self.pitch_uv

        # lift force vector
        coef_lift = self.lift_curve(self.orientation * self.AoA_deg)
        norm_lift = self.const_lift * coef_lift * np.linalg.norm(self.v)**2 * self.orientation
        self.f_lift[0] = norm_lift * self.v_uv[1]
        self.f_lift[1] = norm_lift * -self.v_uv[0]

        # drag force vector
        coef_drag = (self.AoA_deg / (math.sqrt(40)))**2 + self.cd_min
        norm_drag = self.const_drag * coef_drag * np.linalg.norm(self.v) ** 2
        self.f_drag = -norm_drag * self.v_uv

        # resulting force vector, update velocity & position
        f_res = self.f_engine + self.f_gravity + self.f_drag + self.f_lift
        self.v += dt * f_res / self.mass 
        self.pos += self.v * dt
        if self.use_gui:
            self.rot_rect.centerx = (self.pos[0]*4*self.scale) % self.window_dimensions[0]
            self.rot_rect.centery = (self.pos[1]*4*self.scale) % self.window_dimensions[1]

        # induced torque (close enough)
        if self.AoA_deg < self.AoA_crit_low[0]:
            self.adjust_pitch(norm_drag*0.0001*dt)
        if self.AoA_deg > self.AoA_crit_high[0]:
            self.adjust_pitch(-norm_drag*0.0001*dt)

    def adjust_pitch(self, dt: float):
        """
        Update pitch of aircraft over given time interval.
        
        @Parameters:
        - dt (float): 
         Delta time over which changes need to be calculated.
        """
        self.pitch = (self.pitch + self.agility * dt) % 360
        if self.use_gui:
            self.rot_sprite = pygame.transform.rotate(self.sprite, self.pitch)
            self.rot_rect = self.rot_sprite.get_rect(
                center=self.sprite.get_rect(center=self.rot_rect.center).center
            )

    def flipdebeer(self):
        print("q2")
        print(self.orientation)
        if self.flipstart<0.0000001:
            self.orientation = -self.orientation
        self.flipstart = time.time()
        print(self.orientation)
        print()

    def flipupdatesprite(self):
        print((time.time() - self.flipstart))
        print(time.time())
        print(self.flipstart)

        if self.flipstart>0.0000001:
            if .5 < (time.time() - self.flipstart) < 1:
                print("q3")
                self.sprite = self.flipsprite

            elif 1 <= (time.time() - self.flipstart):
                print("q4")
                if self.orientation == 1:
                    self.sprite = self.spritecontainer
                else:
                    self.sprite = pygame.transform.flip(self.spritecontainer, 0, 1)
                self.flipstart = 0.0

        self.rot_sprite = pygame.transform.rotate(self.sprite, self.pitch)
        self.rot_rect = self.rot_sprite.get_rect(
            center=self.sprite.get_rect(center=self.rot_rect.center).center
        )


    def lift_curve(self, AoA: float):
        '''
        Lift curve function based on critical angles and cl0

        :param AoA: angle of attack
        :return: lift coefficient at AoA
        '''
        if AoA < self.AoA_crit_low[0]-1:
            return 0.0
        elif self.AoA_crit_low[0]-1 <= AoA < self.AoA_crit_low[0]:
            return self.AoA_crit_low[1] * abs(self.AoA_crit_low[0]-1 - AoA)
        elif self.AoA_crit_low[0] <= AoA < 0.0:
            b = self.cl0 - self.AoA_crit_low[1]
            c = AoA / self.AoA_crit_low[0]
            return self.cl0 - b * c
        elif 0.0 <= AoA < self.AoA_crit_high[0]:
            b = self.AoA_crit_high[1] - self.cl0
            c = AoA / self.AoA_crit_high[0]
            return self.cl0 + b * c
        elif self.AoA_crit_high[0] <= AoA < self.AoA_crit_high[0]+1:
            return self.AoA_crit_high[1] * abs(self.AoA_crit_high[0]-1 - AoA)
        else:
            return 0



# sources:
# https://github.com/gszabi99/War-Thunder-Datamine/tree/master/aces.vromfs.bin_u/gamedata/flightmodels
# https://en.wikipedia.org/wiki/Drag_curve
# https://www.grc.nasa.gov/www/k-12/VirtualAero/BottleRocket/airplane/lifteq.html
# https://www.grc.nasa.gov/www/k-12/VirtualAero/BottleRocket/airplane/drageq.html
# https://www.aerodynamics4students.com/aircraft-performance/drag-and-drag-coefficient.php
<|MERGE_RESOLUTION|>--- conflicted
+++ resolved
@@ -2,12 +2,8 @@
 import string
 import pygame
 import numpy as np
-<<<<<<< HEAD
+import settings
 import time
-=======
-
-import settings
->>>>>>> 294fc522
 
 class Aircraft:
     """
@@ -128,8 +124,6 @@
         self.cl0 = cl0
         self.cd_min = cd_min
 
-        self.scale = 1
-
         # initialisable Variables
         self.throttle = init_throttle
         self.pitch = init_pitch
@@ -154,20 +148,15 @@
             self.use_gui = False
         if self.use_gui:
             self.sprite = pygame.image.load(sprite)
-<<<<<<< HEAD
-            self.rot_sprite = pygame.transform.scale(self.sprite, (24*self.scale,13*self.scale))  # TODO: nog even naar groottes kijken
-            self.sprite = pygame.transform.scale(self.sprite, (24*self.scale,13*self.scale))
-=======
             self.rot_sprite = pygame.transform.scale(
-                self.sprite, 
+                self.sprite,
                 settings.PLANE_POLIKARPOV_I_16["SIZE"]
-            )  
+            )
             # TODO: nog even naar groottes kijken
             self.sprite = pygame.transform.scale(
-                self.sprite, 
+                self.sprite,
                 settings.PLANE_POLIKARPOV_I_16["SIZE"]
             )
->>>>>>> 294fc522
             self.rot_rect = self.sprite.get_rect(center=init_pos)
 
         self.flipsprite = pygame.image.load("assets/asterisk.png")
@@ -221,8 +210,8 @@
         self.v += dt * f_res / self.mass 
         self.pos += self.v * dt
         if self.use_gui:
-            self.rot_rect.centerx = (self.pos[0]*4*self.scale) % self.window_dimensions[0]
-            self.rot_rect.centery = (self.pos[1]*4*self.scale) % self.window_dimensions[1]
+            self.rot_rect.centerx = (self.pos[0]*4) % self.window_dimensions[0]
+            self.rot_rect.centery = (self.pos[1]*4) % self.window_dimensions[1]
 
         # induced torque (close enough)
         if self.AoA_deg < self.AoA_crit_low[0]:
